--- conflicted
+++ resolved
@@ -117,11 +117,10 @@
         # Send message to WebSocket
         await self.send(text_data=json.dumps(event['message_data']))
 
-<<<<<<< HEAD
     async def message_reaction(self, event):
         # Send reaction update to WebSocket
         await self.send(text_data=json.dumps(event['reaction_data']))
-=======
+
     async def user_blocked(self, event):
         """
         Handle user_blocked event from channel layer.
@@ -135,7 +134,6 @@
             }))
             # Close the WebSocket connection after sending the message
             await self.close(code=4005)
->>>>>>> 2198ee99
 
     @database_sync_to_async
     def validate_session(self, token, chat_code, username=None):
