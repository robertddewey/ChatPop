--- conflicted
+++ resolved
@@ -4,11 +4,8 @@
     MessageListView, MessageCreateView, MessagePinView,
     FingerprintUsernameView, UsernameValidationView, MyParticipationView, UpdateMyThemeView, SuggestUsernameView, CheckRateLimitView,
     VoiceUploadView, VoiceStreamView,
-<<<<<<< HEAD
-    MessageReactionToggleView, MessageReactionsListView
-=======
+    MessageReactionToggleView, MessageReactionsListView,
     BlockUserView, UnblockUserView, BlockedUsersListView
->>>>>>> 2198ee99
 )
 
 app_name = 'chats'
